### Improvements

<<<<<<< HEAD
- [codegen/go] - Implement go type conversions for optional string, boolean, int, and float32
  arguments, and changes our behavior for optional spilling from variable declaration hoisting to
  instead rewrite as calls to these functions. Fixes #8821.
  [#8839](https://github.com/pulumi/pulumi/pull/8839)

- [sdk/go] Added new conversion functions for Read methods on resources exported at the top level
  of the Pulumi sdk. They are `StringRef`, `BoolRef`, `IntRef`, and `Float64Ref`. They are used for
  creating a pointer to the type they name, e.g.: StringRef takes `string` and returns `*string`.
  Data source methods which take optional strings, bools, ints, and float64 values can be set to
  the return value of these functions. These functions will appear in generated programs as well as
  future docs updates.

- [sdk/nodejs] - Fix resource plugins advertising a `pluginDownloadURL` not being downloaded. This
  should allow resource plugins published via boilerplates to find and consume plugins published
  outside the registry. See: https://github.com/pulumi/pulumi/issues/8890 for the tracking issue to
  document this feature.

- [cli] Experimental support for update plans. Only enabled when PULUMI_EXPERIMENTAL is
  set. This enables preview to save a plan of what the engine expects to happen in a file
  with --save-plan. That plan can then be read in by up with --plan and is used to ensure
  only the expected operations happen.
  [#8448](https://github.com/pulumi/pulumi/pull/8448)

- [cli] - Support wildcards for `pulumi up --target <urn>` and similar commands.
  [#8883](https://github.com/pulumi/pulumi/pull/8883).

- [cli/import] - The import command now takes an extra argument --properties to instruct the engine which
  properties to use for the import. This can be used to import resources which the engine couldn't automaticly
  infer the correct property set for.
  [#8846](https://github.com/pulumi/pulumi/pull/8846)

## Bug Fixes

- [codegen] - Correctly handle third party resource imports.
  [#8861](https://github.com/pulumi/pulumi/pull/8861)

- [sdk/dotnet] - Normalize merge behavior for ComponentResourceOptions, inline
  with other SDKs. See https://github.com/pulumi/pulumi/issues/8796 for more
  details.
  [#8838](https://github.com/pulumi/pulumi/pull/8838)

- [codegen/nodejs] - Respect compat modes when referencing external types.
  [#8850](https://github.com/pulumi/pulumi/pull/8850)

- [cli] The engine will allow a resource to be replaced if either it's old or new state
  (or both) is not protected.
  [#8873](https://github.com/pulumi/pulumi/pull/8873)

- [sdk/nodejs] - Fix nodejs function serialization comply with package.json exports.
  [#8893](https://github.com/pulumi/pulumi/pull/8893)
=======
### Bug Fixes
>>>>>>> a1e18dae
<|MERGE_RESOLUTION|>--- conflicted
+++ resolved
@@ -1,56 +1,6 @@
 ### Improvements
 
-<<<<<<< HEAD
-- [codegen/go] - Implement go type conversions for optional string, boolean, int, and float32
-  arguments, and changes our behavior for optional spilling from variable declaration hoisting to
-  instead rewrite as calls to these functions. Fixes #8821.
-  [#8839](https://github.com/pulumi/pulumi/pull/8839)
+### Bug Fixes
 
-- [sdk/go] Added new conversion functions for Read methods on resources exported at the top level
-  of the Pulumi sdk. They are `StringRef`, `BoolRef`, `IntRef`, and `Float64Ref`. They are used for
-  creating a pointer to the type they name, e.g.: StringRef takes `string` and returns `*string`.
-  Data source methods which take optional strings, bools, ints, and float64 values can be set to
-  the return value of these functions. These functions will appear in generated programs as well as
-  future docs updates.
-
-- [sdk/nodejs] - Fix resource plugins advertising a `pluginDownloadURL` not being downloaded. This
-  should allow resource plugins published via boilerplates to find and consume plugins published
-  outside the registry. See: https://github.com/pulumi/pulumi/issues/8890 for the tracking issue to
-  document this feature.
-
-- [cli] Experimental support for update plans. Only enabled when PULUMI_EXPERIMENTAL is
-  set. This enables preview to save a plan of what the engine expects to happen in a file
-  with --save-plan. That plan can then be read in by up with --plan and is used to ensure
-  only the expected operations happen.
-  [#8448](https://github.com/pulumi/pulumi/pull/8448)
-
-- [cli] - Support wildcards for `pulumi up --target <urn>` and similar commands.
-  [#8883](https://github.com/pulumi/pulumi/pull/8883).
-
-- [cli/import] - The import command now takes an extra argument --properties to instruct the engine which
-  properties to use for the import. This can be used to import resources which the engine couldn't automaticly
-  infer the correct property set for.
-  [#8846](https://github.com/pulumi/pulumi/pull/8846)
-
-## Bug Fixes
-
-- [codegen] - Correctly handle third party resource imports.
-  [#8861](https://github.com/pulumi/pulumi/pull/8861)
-
-- [sdk/dotnet] - Normalize merge behavior for ComponentResourceOptions, inline
-  with other SDKs. See https://github.com/pulumi/pulumi/issues/8796 for more
-  details.
-  [#8838](https://github.com/pulumi/pulumi/pull/8838)
-
-- [codegen/nodejs] - Respect compat modes when referencing external types.
-  [#8850](https://github.com/pulumi/pulumi/pull/8850)
-
-- [cli] The engine will allow a resource to be replaced if either it's old or new state
-  (or both) is not protected.
-  [#8873](https://github.com/pulumi/pulumi/pull/8873)
-
-- [sdk/nodejs] - Fix nodejs function serialization comply with package.json exports.
-  [#8893](https://github.com/pulumi/pulumi/pull/8893)
-=======
-### Bug Fixes
->>>>>>> a1e18dae
+- [sdk/nodejs] - Fix nodejs function serialization module path complies with package.json exports if exports is specified.
+  [#8893](https://github.com/pulumi/pulumi/pull/8893)