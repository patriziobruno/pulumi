--- conflicted
+++ resolved
@@ -107,20 +107,10 @@
         }
 
         internal abstract ResourceOptions Clone();
-<<<<<<< HEAD
-
-        /// <summary>
-        /// An optional URL, corresponding to the url from which the provider plugin that should be
-        /// used when operating on this resource is downloaded from. This URL overrides the download URL
-        /// inferred from the current package and should rarely be used.
-        /// </summary>
-        public string? PluginDownloadURL { get; set; }
 
         /// <summary>
         /// true if this resource should not actually be deleted on delete.
         /// </summary>
         public bool? RetainOnDelete { get; set; }
-=======
->>>>>>> 971baea4
     }
 }