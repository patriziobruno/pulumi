// Copyright 2016-2018, Pulumi Corporation.
//
// Licensed under the Apache License, Version 2.0 (the "License");
// you may not use this file except in compliance with the License.
// You may obtain a copy of the License at
//
//     http://www.apache.org/licenses/LICENSE-2.0
//
// Unless required by applicable law or agreed to in writing, software
// distributed under the License is distributed on an "AS IS" BASIS,
// WITHOUT WARRANTIES OR CONDITIONS OF ANY KIND, either express or implied.
// See the License for the specific language governing permissions and
// limitations under the License.

import { Resource } from "./resource";
import * as runtime from "./runtime";

/**
 * Output helps encode the relationship between Resources in a Pulumi application. Specifically an
 * Output holds onto a piece of Data and the Resource it was generated from. An Output value can
 * then be provided when constructing new Resources, allowing that new Resource to know both the
 * value as well as the Resource the value came from.  This allows for a precise 'Resource
 * dependency graph' to be created, which properly tracks the relationship between resources.
 */
export class Output<T> {
    /**
     * A private field to help with RTTI that works in SxS scenarios.
     *
     * This is internal instead of being truly private, to support mixins and our serialization model.
     */
    // tslint:disable-next-line:variable-name
    /* @internal */ public readonly __pulumiOutput?: boolean = true;

    /**
     * Whether or not this 'Output' should actually perform .apply calls.  During a preview,
     * an Output value may not be known (because it would have to actually be computed by doing an
     * 'update').  In that case, we don't want to perform any .apply calls as the callbacks
     * may not expect an undefined value.  So, instead, we just transition to another Output
     * value that itself knows it should not perform .apply calls.
     */
    /* @internal */ public isKnown: Promise<boolean>;

    /**
     * Method that actually produces the concrete value of this output, as well as the total
     * deployment-time set of resources this output depends on.
     *
     * Only callable on the outside.
     */
    /* @internal */ public readonly promise: () => Promise<T>;

    /**
     * The list of resource that this output value depends on.
     *
     * Only callable on the outside.
     */
    /* @internal */ public readonly resources: () => Set<Resource>;

    /**
     * Retrieves the underlying value of this dependency.
     *
     * This function is only callable in code that runs in the cloud post-deployment.  At this
     * point all Output values will be known and can be safely retrieved. During pulumi deployment
     * or preview execution this must not be called (and will throw).  This is because doing so
     * would allow Output values to flow into Resources while losing the data that would allow
     * the dependency graph to be changed.
     */
    public readonly get: () => T;

    // Statics

    /**
     * create takes any Input value and converts it into an Output, deeply unwrapping nested Input
     * values as necessary.
     */
    public static create<T>(val: Input<T>): Output<T>;
    public static create<T>(val: Input<T> | undefined): Output<T | undefined>;
    public static create<T>(val: Input<T | undefined>): Output<T | undefined> {
        return output<T>(<any>val);
    }

    /**
     * Returns true if the given object is an instance of Output<T>.  This is designed to work even when
     * multiple copies of the Pulumi SDK have been loaded into the same process.
     */
    public static isInstance<T>(obj: any): obj is Output<T> {
        return obj && obj.__pulumiOutput ? true : false;
    }

    /**
     * Transforms the data of the output with the provided func.  The result remains a
     * Output so that dependent resources can be properly tracked.
     *
     * 'func' is not allowed to make resources.
     *
     * 'func' can return other Outputs.  This can be handy if you have a Output<SomeVal>
     * and you want to get a transitive dependency of it.  i.e.
     *
     * ```ts
     * var d1: Output<SomeVal>;
     * var d2 = d1.apply(v => v.x.y.OtherOutput); // getting an output off of 'v'.
     * ```
     *
     * In this example, taking a dependency on d2 means a resource will depend on all the resources
     * of d1.  It will *not* depend on the resources of v.x.y.OtherDep.
     *
     * Importantly, the Resources that d2 feels like it will depend on are the same resources as d1.
     * If you need have multiple Outputs and a single Output is needed that combines both
     * set of resources, then 'pulumi.all' should be used instead.
     *
     * This function will only be called execution of a 'pulumi update' request.  It will not run
     * during 'pulumi preview' (as the values of resources are of course not known then). It is not
     * available for functions that end up executing in the cloud during runtime.  To get the value
     * of the Output during cloud runtime execution, use `get()`.
     */
    // public apply<U>(func: (t: T) => Promise<U>): Output<U>;
    // public apply<U>(func: (t: T) => Output<U>): Output<U>;
    // public apply<U>(func: (t: T) => U): Output<U>;
    public apply<U>(func: (t: T) => SimpleInput<U>): Output<U> { /* will override this in constructor */ return undefined!; }

    /* @internal */ public constructor(
            resources: Set<Resource> | Resource[] | Resource, promise: Promise<T>, isKnown: Promise<boolean>) {
        this.isKnown = isKnown;

        // Always create a copy so that no one accidentally modifies our Resource list.
        if (Array.isArray(resources)) {
            this.resources = () => new Set<Resource>(resources);
        } else if (resources instanceof Set) {
            this.resources = () => new Set<Resource>(resources);
        } else {
            this.resources = () => new Set<Resource>([resources]);
        }

        this.promise = () => promise;

        this.apply = <U>(func: (t: T) => SimpleInput<U>) => {
            let innerIsKnownResolve: (val: boolean) => void;
            const innerIsKnown = new Promise<boolean>(resolve => {
                innerIsKnownResolve = resolve;
            });

            // The known state of the output we're returning depends on if we're known as well, and
            // if a potential lifted inner Output is known.  If we get an inner Output, and it is
            // not known itself, then the result we return should not be known.
            const resultIsKnown = Promise.all([isKnown, innerIsKnown]).then(([k1, k2]) => k1 && k2);

            return new Output<U>(resources, <Promise<U>>promise.then(async v => {
                try {
                    if (runtime.isDryRun()) {
                        // During previews only perform the apply if the engine was able to
                        // give us an actual value for this Output.
                        const applyDuringPreview = await isKnown;

                        if (!applyDuringPreview) {
                            // We didn't actually run the function, our new Output is definitely
                            // **not** known.
                            innerIsKnownResolve(false);
                            return <U><any>undefined;
                        }
                    }

                    const transformed = await func(v);
                    if (Output.isInstance(transformed)) {
                        // Note: if the func returned a Output, we unwrap that to get the inner value
                        // returned by that Output.  Note that we are *not* capturing the Resources of
                        // this inner Output.  That's intentional.  As the Output returned is only
                        // supposed to be related this *this* Output object, those resources should
                        // already be in our transitively reachable resource graph.

                        // The callback func has produced an inner Output that may be 'known' or 'unknown'.
                        // We have to properly forward that along to our outer output.  That way the Outer
                        // output doesn't consider itself 'known' then the inner Output did not.
                        innerIsKnownResolve(await transformed.isKnown);
                        return await transformed.promise();
                    } else {
                        // We successfully ran the inner function.  Our new Output should be considered known.
                        innerIsKnownResolve(true);
                        return transformed;
                    }
                }
                finally {
                    // Ensure we always resolve the inner isKnown value no matter what happens
                    // above. If anything failed along the way, consider this output to be
                    // not-known. Awaiting this Output's promise() will still throw, but await'ing
                    // the isKnown bit will just return 'false'.
                    innerIsKnownResolve(false);
                }
            }), resultIsKnown);
        };

        this.get = () => {
            throw new Error(`Cannot call '.get' during update or preview.
To manipulate the value of this Output, use '.apply' instead.`);
        };
    }
}

/**
 * [output] takes any Input value and converts it into an Output, deeply unwrapping nested Input
 * values as necessary.
 *
 * The expected way to use this function is like so:
 *
 * ```ts
 *      var transformed = pulumi.output(someVal).apply(unwrapped => {
 *          // Do whatever you want now.  'unwrapped' will contain no outputs/promises inside
 *          // here, so you can easily do whatever sort of transformation is most convenient.
 *      });
 *
 *      // the result can be passed to another Resource.  The dependency information will be
 *      // properly maintained.
 *      var someResource = new SomeResource(name, { data: transformed ... });
 * ```
 */
// export function output(val: Input<boolean>): Output<boolean>;
// export function output(val: Input<boolean> | undefined): Output<boolean | undefined>;
export function output<T>(val: Input<T>): Output<T>;
export function output<T>(val: Input<T> | undefined): Output<T | undefined>;
export function output<T>(val: Input<T | undefined>): Output<T | undefined> {
    if (val === null || typeof val !== "object") {
        // strings, numbers, booleans, functions, symbols, undefineds, nulls are all returned as
        // themselves.  They are always 'known' (i.e. we can safely 'apply' off of them even during
        // preview).
        return createSimpleOutput(val);
    }
    else if (Resource.isInstance(val)) {
        // Don't unwrap Resources, there are existing codepaths that return Resources through
        // Outputs and we want to preserve them as is when flattening.
        return createSimpleOutput(val);
    }
    else if (val instanceof Promise) {
        // For a promise, we can just treat the same as an output that points to that resource. So
        // we just create an Output around the Promise, and immediately apply the unwrap function on
        // it to transform the value it points at.
        return <any>new Output(new Set(), val, /*isKnown*/ Promise.resolve(true)).apply(output);
    }
    else if (Output.isInstance(val)) {
        const op = <Output<any>>val;
        return <any>op.apply(output);
    }
    else if (val instanceof Array) {
        return <any>all(val.map(output));
    }
    else {
        const unwrappedObject: any = {};
        Object.keys(val).forEach(k => {
            unwrappedObject[k] = output((<any>val)[k]);
        });

        return <any>all(unwrappedObject);
    }
}

function createSimpleOutput(val: any) {
    return new Output(new Set(), Promise.resolve(val), /*isKnown*/ Promise.resolve(true));
}

/**
 * Allows for multiple Output objects to be combined into a single Output object.  The single Output
 * will depend on the union of Resources that the individual dependencies depend on.
 *
 * This can be used in the following manner:
 *
 * ```ts
 * var d1: Output<string>;
 * var d2: Output<number>;
 *
 * var d3: Output<ResultType> = Output.all([d1, d2]).apply(([s, n]) => ...);
 * ```
 *
 * In this example, taking a dependency on d3 means a resource will depend on all the resources of
 * d1 and d2.
 */
<<<<<<< HEAD
// tslint:disable:max-line-length
export function all<T>(val: Record<string, Input<T>>): Output<Record<string, T>>;
export function all<T1, T2, T3, T4, T5, T6, T7, T8>(values: [Input<T1> | undefined, Input<T2> | undefined, Input<T3> | undefined, Input<T4> | undefined, Input<T5> | undefined, Input<T6> | undefined, Input<T7> | undefined, Input<T8> | undefined]): Output<[T1, T2, T3, T4, T5, T6, T7, T8]>;
export function all<T1, T2, T3, T4, T5, T6, T7>(values: [Input<T1> | undefined, Input<T2> | undefined, Input<T3> | undefined, Input<T4> | undefined, Input<T5> | undefined, Input<T6> | undefined, Input<T7> | undefined]): Output<[T1, T2, T3, T4, T5, T6, T7]>;
export function all<T1, T2, T3, T4, T5, T6>(values: [Input<T1> | undefined, Input<T2> | undefined, Input<T3> | undefined, Input<T4> | undefined, Input<T5> | undefined, Input<T6> | undefined]): Output<[T1, T2, T3, T4, T5, T6]>;
export function all<T1, T2, T3, T4, T5>(values: [Input<T1> | undefined, Input<T2> | undefined, Input<T3> | undefined, Input<T4> | undefined, Input<T5> | undefined]): Output<[T1, T2, T3, T4, T5]>;
export function all<T1, T2, T3, T4>(values: [Input<T1> | undefined, Input<T2> | undefined, Input<T3> | undefined, Input<T4> | undefined]): Output<[T1, T2, T3, T4]>;
export function all<T1, T2, T3>(values: [Input<T1> | undefined, Input<T2> | undefined, Input<T3> | undefined]): Output<[T1, T2, T3]>;
export function all<T1, T2>(values: [Input<T1> | undefined, Input<T2> | undefined]): Output<[T1, T2]>;
export function all<T>(ds: (Input<T> | undefined)[]): Output<T[]>;
export function all<T>(val: any): Output<any> {
=======
// This overload is effectively the same as the next. However, it handles `tuples` properly, instead
// of treating them as arrays.  Specifically, if you had `[Output<number>, Output<string>]` it would
// give you `Output<[number, string]>` instead of `Output<(number | string)[]>`.
export function all<T extends unknown[]>(xs: T | []): Output<UnwrappedObject<T>>;
export function all<T extends object>(val: T): Output<UnwrappedObject<T>>;
export function all<T>(val: Input<T>[] | Record<string, Input<T>>): Output<any> {
>>>>>>> daf05f37
    if (val instanceof Array) {
        const allOutputs = val.map(v => output(v));

        const [resources, isKnown] = getResourcesAndIsKnown(allOutputs);
        const promisedArray = Promise.all(allOutputs.map(o => o.promise()));

        return new Output<T[]>(new Set<Resource>(resources), promisedArray, isKnown);
    } else {
        const keysAndOutputs = Object.keys(val).map(key => ({ key, value: output(val[key]) }));
        const allOutputs = keysAndOutputs.map(kvp => kvp.value);

        const [resources, isKnown] = getResourcesAndIsKnown(allOutputs);
        const promisedObject = getPromisedObject(keysAndOutputs);

        return new Output<Record<string, T>>(new Set<Resource>(resources), promisedObject, isKnown);
    }
}

async function getPromisedObject<T>(
        keysAndOutputs: { key: string, value: Output<T> }[]): Promise<Record<string, T>> {
    const result: Record<string, T> = {};
    for (const kvp of keysAndOutputs) {
        result[kvp.key] = await kvp.value.promise();
    }

    return result;
}

function getResourcesAndIsKnown<T>(allOutputs: Output<T>[]): [Resource[], Promise<boolean>] {
    const allResources = allOutputs.reduce<Resource[]>((arr, o) => (arr.push(...o.resources()), arr), []);

    // A merged output is known if all of its inputs are known.
    const isKnown = Promise.all(allOutputs.map(o => o.isKnown)).then(ps => ps.every(b => b));

    return [allResources, isKnown];
}

/**
 * Input is a property input for a resource.  It may be a promptly available T, a promise
 * for one, or the output from a existing Resource.
 */
export type Input<T> =
    T extends Function ? T :
    T extends boolean ? SimpleInput<boolean> :
    T extends primitive ? SimpleInput<T> :
    T extends Array<infer U> ? ArrayOfInputs<U> | SimpleInput<T> :
    T extends object ? SimpleInput<InputObject<T>> : never;

type SimpleInput<T> = Output<T> | Promise<T> | T;

// export type Input<T> = InputIfUnion<T> | InputIfNotUnion<T>;

// type InputIfUnion<T> =
//     [T] extends [infer U] ? SimpleInput<U> : never;

// type InputPrime<T> =
//     // // Note: we handle boolean's specially because of how TS treats `boolean` as exactly the same as
//     // // `true | false`.  If we don't, we end up expanding things out such that you get `Input<boolean>`
//     // // the same as `Promise<true> | Promise<false> | ...` instead of `Promise<boolean> | ...`.  The
//     // // two are not compatible and can lead to cryptic errors.
//     // T extends boolean ? SimpleInput<boolean> :
//     // T extends Function ? T :
//     // T extends primitive ? SimpleInput<T> :
//     T extends Array<infer U> ? ArrayOfInputs<U> :
//     T extends object ? InputObject<T> :
//     never;

interface ImageArgs {
    build: string | DockerBuild;
}

interface DockerBuild {
    context?: string;
    dockerfile?: string;
    args?: Record<string, string>;
}

// declare var pathOrBuild: Input<string | DockerBuild>;
// // pathOrBuild = output({ context: Promise.resolve("") });
// declare var repositoryUrl: Input<string>;
// declare var whatever: Input<number[]>;

// all([repositoryUrl, whatever]);

// all([pathOrBuild, repositoryUrl]).apply(([a, b]) => {});

// export interface ServiceLoadBalancer {
//     containerName: Input<string>;
//     containerPort: Input<number>;
//     elbName?: Input<string>;
//     targetGroupArn?: Input<string>;
// }

// export interface ServiceLoadBalancerProvider {
//     serviceLoadBalancer(name: string): Input<ServiceLoadBalancer>;
// }

// export interface EC2ServiceArgs {
//     loadBalancers?: (ServiceLoadBalancer | ServiceLoadBalancerProvider)[];
// }

// declare var v: Input<EC2ServiceArgs>;
// var v2 = output(v);
// v2.get()


export interface ArrayOfInputs<T> extends Array<Input<T>> { }
export type InputObject<T> = {
    [P in keyof T]: Input<T[P]>;
};

// interface pojo { a: boolean, b: boolean }
// var ip2: Input<pojo> = Promise.resolve({ a: true, b: Promise.resolve(true) });

// declare var bInput: Input<boolean>;
// output(bInput);

/**
 * Inputs is a map of property name to property input, one for each resource
 * property value.
 */
export type Inputs = Record<string, Input<any>>;

/**
 * The 'Wrap' type allows us to express the operation of taking a simple POJO type and augmenting it
 * so that any values at any levels can be given as Promises or Outputs instead.  Note that this
 * wrapping is 'deep'.  So, if you had:
 *
 *      `type X = { A: { B: { C: boolean } } }`
 *
 * Then `Wrap<X>` would be equivalent to:
 *
 *      `...    = Input<{ A: Input<{ B: Input<{ C: Input<boolean> }> }> }>`
 *
 * This would then allow someone to pass in values where any of the top level object, or the 'A',
 * 'B', or 'C' properties could be any mix of normal JavaScript values, [Promise]s, or [Output]s.
 *
 * The primary purpose of this type is to serve as the input type to a [Resource].  [Resource]s
 * should define a simple POJO type defining what they accept, and then take in a
 * `WrappedObject<ThatType>` as their arg.  i.e.:
 *
 * ```ts
 * interface CertificateArgs {
 *    readonly certificateBody: string;
 *    readonly certificateChain: string;
 * }
 *
 * class Certificate extends pulumi.CustomResource {
 *     // ...
 *     constructor(name: string, args?: pulumi.WrappedObject<CertificateArgs>, opts?: pulumi.CustomResourceOptions);
 * }
 * ```
 *
 * This allows for a simple way to define the data that is needed, while giving maximum flexibility
 * to the caller to pass in acceptable values.
 */
export type Wrap<T> =
    T extends boolean ? Input<boolean> :
    T extends primitive ? Input<T> :
    T extends Array<infer U> ? Input<WrappedArray<U>> :
    T extends object ? Input<WrappedObject<T>> :
    never;

export interface WrappedArray<T> extends Array<Wrap<T>> { }

export type WrappedObject<T> = {
    [P in keyof T]: Wrap<T[P]>;
};

/**
 * The 'Unwrap' type allows us to express the operation of taking a type, with potentially deeply
 * nested Promises and Outputs and to then get that same type with all the Promises and Outputs
 * replaced with their wrapped type.  Note that this Unwrapping is 'deep'.  So if you had:
 *
 *      `type X = { A: Promise<{ B: Output<{ c: Input<boolean> }> }> }`
 *
 * Then `Unwrap<X>` would be equivalent to:
 *
 *      `...    = { A: { B: { C: boolean } } }`
 *
 * Unwrapping sees through Promises, Outputs, Arrays and Objects.
 *
 * Note: due to TypeScript limitations there are some things that cannot be expressed. Specifically,
 * if you had a `Promise<Output<T>>` then the Unwrap type would not be able to undo both of those
 * wraps. In practice that should be ok.  Values in an object graph should not wrap Outputs in
 * Promises.  Instead, any code that needs to work Outputs and also be async should either create
 * the Output with the Promise (which will collapse into just an Output).  Or, it should start with
 * an Output and call [apply] on it, passing in an async function.  This will also collapse and just
 * produce an Output.
 *
 * In other words, this should not be used as the shape of an object: `{ a: Promise<Output<...>> }`.
 * It should always either be `{ a: Promise<NonOutput> }` or just `{ a: Output<...> }`.
 */
export type Unwrap<T> =
    // 1. If we have a promise, just get the type it itself is wrapping and recursively unwrap that.
    // 2. Otherwise, if we have an output, do the same as a promise and just unwrap the inner type.
    // 3. Otherwise, we have a basic type.  Just unwrap that.
    T extends Promise<infer U1> ? UnwrapSimple<U1> :
    T extends Output<infer U2> ? UnwrapSimple<U2> :
    UnwrapSimple<T>;

type primitive = Function | string | number | boolean | undefined | null;

/**
 * Handles encountering basic types when unwrapping.
 */
export type UnwrapSimple<T> =
    // 1. Any of the primitive types just unwrap to themselves.
    // 2. An array of some types unwraps to an array of that type itself unwrapped. Note, due to a
    //    TS limitation we cannot express that as Array<Unwrap<U>> due to how it handles recursive
    //    types. We work around that by introducing an structurally equivalent interface that then
    //    helps make typescript defer type-evaluation instead of doing it eagerly.
    // 3. An object unwraps to an object with properties of the same name, but where the property
    //    types have been unwrapped.
    // 4. return 'never' at the end so that if we've missed something we'll discover it.
    T extends primitive ? T :
    T extends Resource ? T :
    T extends Array<infer U> ? UnwrappedArray<U> :
    T extends object ? UnwrappedObject<T> :
    never;

export interface UnwrappedArray<T> extends Array<Unwrap<T>> {}

export type UnwrappedObject<T> = {
    [P in keyof T]: Unwrap<T[P]>;
};

/**
 * [concat] takes a sequence of [Inputs], stringifies each, and concatenates all values into one
 * final string.  Individual inputs can be any sort of [Input] value.  i.e. they can be [Promise]s,
 * [Output]s, or just plain JavaScript values.  This can be used like so:
 *
 * ```ts
 *      // 'server' and 'loadBalancer' are both resources that expose [Output] properties.
 *      let val: Output<string> = pulumi.concat("http://", server.hostname, ":", loadBalancer.port);
 * ```
 *
 */
export function concat(...params: Input<any>[]): Output<string> {
    return output(params).apply(array => array.join(""));
}

/**
 * [interpolate] is similar to [concat] but is designed to be used as a tagged template expression.
 * i.e.:
 *
 * ```ts
 *      // 'server' and 'loadBalancer' are both resources that expose [Output] properties.
 *      let val: Output<string> = pulumi.interpolate `http://${server.hostname}:${loadBalancer.port}`
 * ```
 *
 * As with [concat] the 'placeholders' between `${}` can be any Inputs.  i.e. they can be
 * [Promise]s, [Output]s, or just plain JavaScript values.
 */
export function interpolate(literals: TemplateStringsArray, ...placeholders: Input<any>[]): Output<string> {
    return output(placeholders).apply(unwrapped => {
        let result = "";

        // interleave the literals with the placeholders
        for (let i = 0; i < unwrapped.length; i++) {
            result += literals[i];
            result += unwrapped[i];
        }

        // add the last literal
        result += literals[literals.length - 1];
        return result;
    });
}<|MERGE_RESOLUTION|>--- conflicted
+++ resolved
@@ -56,6 +56,34 @@
     /* @internal */ public readonly resources: () => Set<Resource>;
 
     /**
+     * Transforms the data of the output with the provided func.  The result remains a
+     * Output so that dependent resources can be properly tracked.
+     *
+     * 'func' is not allowed to make resources.
+     *
+     * 'func' can return other Outputs.  This can be handy if you have a Output<SomeVal>
+     * and you want to get a transitive dependency of it.  i.e.
+     *
+     * ```ts
+     * var d1: Output<SomeVal>;
+     * var d2 = d1.apply(v => v.x.y.OtherOutput); // getting an output off of 'v'.
+     * ```
+     *
+     * In this example, taking a dependency on d2 means a resource will depend on all the resources
+     * of d1.  It will *not* depend on the resources of v.x.y.OtherDep.
+     *
+     * Importantly, the Resources that d2 feels like it will depend on are the same resources as d1.
+     * If you need have multiple Outputs and a single Output is needed that combines both
+     * set of resources, then 'pulumi.all' should be used instead.
+     *
+     * This function will only be called execution of a 'pulumi update' request.  It will not run
+     * during 'pulumi preview' (as the values of resources are of course not known then). It is not
+     * available for functions that end up executing in the cloud during runtime.  To get the value
+     * of the Output during cloud runtime execution, use `get()`.
+     */
+    public readonly apply: <U>(func: (t: T) => Input<U>) => Output<U>;
+
+    /**
      * Retrieves the underlying value of this dependency.
      *
      * This function is only callable in code that runs in the cloud post-deployment.  At this
@@ -72,9 +100,9 @@
      * create takes any Input value and converts it into an Output, deeply unwrapping nested Input
      * values as necessary.
      */
-    public static create<T>(val: Input<T>): Output<T>;
-    public static create<T>(val: Input<T> | undefined): Output<T | undefined>;
-    public static create<T>(val: Input<T | undefined>): Output<T | undefined> {
+    public static create<T>(val: Input<T>): Output<Unwrap<T>>;
+    public static create<T>(val: Input<T> | undefined): Output<Unwrap<T | undefined>>;
+    public static create<T>(val: Input<T | undefined>): Output<Unwrap<T | undefined>> {
         return output<T>(<any>val);
     }
 
@@ -85,37 +113,6 @@
     public static isInstance<T>(obj: any): obj is Output<T> {
         return obj && obj.__pulumiOutput ? true : false;
     }
-
-    /**
-     * Transforms the data of the output with the provided func.  The result remains a
-     * Output so that dependent resources can be properly tracked.
-     *
-     * 'func' is not allowed to make resources.
-     *
-     * 'func' can return other Outputs.  This can be handy if you have a Output<SomeVal>
-     * and you want to get a transitive dependency of it.  i.e.
-     *
-     * ```ts
-     * var d1: Output<SomeVal>;
-     * var d2 = d1.apply(v => v.x.y.OtherOutput); // getting an output off of 'v'.
-     * ```
-     *
-     * In this example, taking a dependency on d2 means a resource will depend on all the resources
-     * of d1.  It will *not* depend on the resources of v.x.y.OtherDep.
-     *
-     * Importantly, the Resources that d2 feels like it will depend on are the same resources as d1.
-     * If you need have multiple Outputs and a single Output is needed that combines both
-     * set of resources, then 'pulumi.all' should be used instead.
-     *
-     * This function will only be called execution of a 'pulumi update' request.  It will not run
-     * during 'pulumi preview' (as the values of resources are of course not known then). It is not
-     * available for functions that end up executing in the cloud during runtime.  To get the value
-     * of the Output during cloud runtime execution, use `get()`.
-     */
-    // public apply<U>(func: (t: T) => Promise<U>): Output<U>;
-    // public apply<U>(func: (t: T) => Output<U>): Output<U>;
-    // public apply<U>(func: (t: T) => U): Output<U>;
-    public apply<U>(func: (t: T) => SimpleInput<U>): Output<U> { /* will override this in constructor */ return undefined!; }
 
     /* @internal */ public constructor(
             resources: Set<Resource> | Resource[] | Resource, promise: Promise<T>, isKnown: Promise<boolean>) {
@@ -132,7 +129,7 @@
 
         this.promise = () => promise;
 
-        this.apply = <U>(func: (t: T) => SimpleInput<U>) => {
+        this.apply = <U>(func: (t: T) => Input<U>) => {
             let innerIsKnownResolve: (val: boolean) => void;
             const innerIsKnown = new Promise<boolean>(resolve => {
                 innerIsKnownResolve = resolve;
@@ -143,7 +140,7 @@
             // not known itself, then the result we return should not be known.
             const resultIsKnown = Promise.all([isKnown, innerIsKnown]).then(([k1, k2]) => k1 && k2);
 
-            return new Output<U>(resources, <Promise<U>>promise.then(async v => {
+            return new Output<U>(resources, promise.then(async v => {
                 try {
                     if (runtime.isDryRun()) {
                         // During previews only perform the apply if the engine was able to
@@ -211,11 +208,9 @@
  *      var someResource = new SomeResource(name, { data: transformed ... });
  * ```
  */
-// export function output(val: Input<boolean>): Output<boolean>;
-// export function output(val: Input<boolean> | undefined): Output<boolean | undefined>;
-export function output<T>(val: Input<T>): Output<T>;
-export function output<T>(val: Input<T> | undefined): Output<T | undefined>;
-export function output<T>(val: Input<T | undefined>): Output<T | undefined> {
+export function output<T>(val: Input<T>): Output<Unwrap<T>>;
+export function output<T>(val: Input<T> | undefined): Output<Unwrap<T | undefined>>;
+export function output<T>(val: Input<T | undefined>): Output<Unwrap<T | undefined>> {
     if (val === null || typeof val !== "object") {
         // strings, numbers, booleans, functions, symbols, undefineds, nulls are all returned as
         // themselves.  They are always 'known' (i.e. we can safely 'apply' off of them even during
@@ -234,8 +229,7 @@
         return <any>new Output(new Set(), val, /*isKnown*/ Promise.resolve(true)).apply(output);
     }
     else if (Output.isInstance(val)) {
-        const op = <Output<any>>val;
-        return <any>op.apply(output);
+        return <any>val.apply(output);
     }
     else if (val instanceof Array) {
         return <any>all(val.map(output));
@@ -270,33 +264,19 @@
  * In this example, taking a dependency on d3 means a resource will depend on all the resources of
  * d1 and d2.
  */
-<<<<<<< HEAD
-// tslint:disable:max-line-length
-export function all<T>(val: Record<string, Input<T>>): Output<Record<string, T>>;
-export function all<T1, T2, T3, T4, T5, T6, T7, T8>(values: [Input<T1> | undefined, Input<T2> | undefined, Input<T3> | undefined, Input<T4> | undefined, Input<T5> | undefined, Input<T6> | undefined, Input<T7> | undefined, Input<T8> | undefined]): Output<[T1, T2, T3, T4, T5, T6, T7, T8]>;
-export function all<T1, T2, T3, T4, T5, T6, T7>(values: [Input<T1> | undefined, Input<T2> | undefined, Input<T3> | undefined, Input<T4> | undefined, Input<T5> | undefined, Input<T6> | undefined, Input<T7> | undefined]): Output<[T1, T2, T3, T4, T5, T6, T7]>;
-export function all<T1, T2, T3, T4, T5, T6>(values: [Input<T1> | undefined, Input<T2> | undefined, Input<T3> | undefined, Input<T4> | undefined, Input<T5> | undefined, Input<T6> | undefined]): Output<[T1, T2, T3, T4, T5, T6]>;
-export function all<T1, T2, T3, T4, T5>(values: [Input<T1> | undefined, Input<T2> | undefined, Input<T3> | undefined, Input<T4> | undefined, Input<T5> | undefined]): Output<[T1, T2, T3, T4, T5]>;
-export function all<T1, T2, T3, T4>(values: [Input<T1> | undefined, Input<T2> | undefined, Input<T3> | undefined, Input<T4> | undefined]): Output<[T1, T2, T3, T4]>;
-export function all<T1, T2, T3>(values: [Input<T1> | undefined, Input<T2> | undefined, Input<T3> | undefined]): Output<[T1, T2, T3]>;
-export function all<T1, T2>(values: [Input<T1> | undefined, Input<T2> | undefined]): Output<[T1, T2]>;
-export function all<T>(ds: (Input<T> | undefined)[]): Output<T[]>;
-export function all<T>(val: any): Output<any> {
-=======
 // This overload is effectively the same as the next. However, it handles `tuples` properly, instead
 // of treating them as arrays.  Specifically, if you had `[Output<number>, Output<string>]` it would
 // give you `Output<[number, string]>` instead of `Output<(number | string)[]>`.
 export function all<T extends unknown[]>(xs: T | []): Output<UnwrappedObject<T>>;
 export function all<T extends object>(val: T): Output<UnwrappedObject<T>>;
 export function all<T>(val: Input<T>[] | Record<string, Input<T>>): Output<any> {
->>>>>>> daf05f37
     if (val instanceof Array) {
         const allOutputs = val.map(v => output(v));
 
         const [resources, isKnown] = getResourcesAndIsKnown(allOutputs);
         const promisedArray = Promise.all(allOutputs.map(o => o.promise()));
 
-        return new Output<T[]>(new Set<Resource>(resources), promisedArray, isKnown);
+        return new Output<Unwrap<T>[]>(new Set<Resource>(resources), promisedArray, isKnown);
     } else {
         const keysAndOutputs = Object.keys(val).map(key => ({ key, value: output(val[key]) }));
         const allOutputs = keysAndOutputs.map(kvp => kvp.value);
@@ -304,13 +284,13 @@
         const [resources, isKnown] = getResourcesAndIsKnown(allOutputs);
         const promisedObject = getPromisedObject(keysAndOutputs);
 
-        return new Output<Record<string, T>>(new Set<Resource>(resources), promisedObject, isKnown);
+        return new Output<Record<string, Unwrap<T>>>(new Set<Resource>(resources), promisedObject, isKnown);
     }
 }
 
 async function getPromisedObject<T>(
-        keysAndOutputs: { key: string, value: Output<T> }[]): Promise<Record<string, T>> {
-    const result: Record<string, T> = {};
+        keysAndOutputs: { key: string, value: Output<Unwrap<T>> }[]): Promise<Record<string, Unwrap<T>>> {
+    const result: Record<string, Unwrap<T>> = {};
     for (const kvp of keysAndOutputs) {
         result[kvp.key] = await kvp.value.promise();
     }
@@ -318,7 +298,7 @@
     return result;
 }
 
-function getResourcesAndIsKnown<T>(allOutputs: Output<T>[]): [Resource[], Promise<boolean>] {
+function getResourcesAndIsKnown<T>(allOutputs: Output<Unwrap<T>>[]): [Resource[], Promise<boolean>] {
     const allResources = allOutputs.reduce<Resource[]>((arr, o) => (arr.push(...o.resources()), arr), []);
 
     // A merged output is known if all of its inputs are known.
@@ -331,81 +311,7 @@
  * Input is a property input for a resource.  It may be a promptly available T, a promise
  * for one, or the output from a existing Resource.
  */
-export type Input<T> =
-    T extends Function ? T :
-    T extends boolean ? SimpleInput<boolean> :
-    T extends primitive ? SimpleInput<T> :
-    T extends Array<infer U> ? ArrayOfInputs<U> | SimpleInput<T> :
-    T extends object ? SimpleInput<InputObject<T>> : never;
-
-type SimpleInput<T> = Output<T> | Promise<T> | T;
-
-// export type Input<T> = InputIfUnion<T> | InputIfNotUnion<T>;
-
-// type InputIfUnion<T> =
-//     [T] extends [infer U] ? SimpleInput<U> : never;
-
-// type InputPrime<T> =
-//     // // Note: we handle boolean's specially because of how TS treats `boolean` as exactly the same as
-//     // // `true | false`.  If we don't, we end up expanding things out such that you get `Input<boolean>`
-//     // // the same as `Promise<true> | Promise<false> | ...` instead of `Promise<boolean> | ...`.  The
-//     // // two are not compatible and can lead to cryptic errors.
-//     // T extends boolean ? SimpleInput<boolean> :
-//     // T extends Function ? T :
-//     // T extends primitive ? SimpleInput<T> :
-//     T extends Array<infer U> ? ArrayOfInputs<U> :
-//     T extends object ? InputObject<T> :
-//     never;
-
-interface ImageArgs {
-    build: string | DockerBuild;
-}
-
-interface DockerBuild {
-    context?: string;
-    dockerfile?: string;
-    args?: Record<string, string>;
-}
-
-// declare var pathOrBuild: Input<string | DockerBuild>;
-// // pathOrBuild = output({ context: Promise.resolve("") });
-// declare var repositoryUrl: Input<string>;
-// declare var whatever: Input<number[]>;
-
-// all([repositoryUrl, whatever]);
-
-// all([pathOrBuild, repositoryUrl]).apply(([a, b]) => {});
-
-// export interface ServiceLoadBalancer {
-//     containerName: Input<string>;
-//     containerPort: Input<number>;
-//     elbName?: Input<string>;
-//     targetGroupArn?: Input<string>;
-// }
-
-// export interface ServiceLoadBalancerProvider {
-//     serviceLoadBalancer(name: string): Input<ServiceLoadBalancer>;
-// }
-
-// export interface EC2ServiceArgs {
-//     loadBalancers?: (ServiceLoadBalancer | ServiceLoadBalancerProvider)[];
-// }
-
-// declare var v: Input<EC2ServiceArgs>;
-// var v2 = output(v);
-// v2.get()
-
-
-export interface ArrayOfInputs<T> extends Array<Input<T>> { }
-export type InputObject<T> = {
-    [P in keyof T]: Input<T[P]>;
-};
-
-// interface pojo { a: boolean, b: boolean }
-// var ip2: Input<pojo> = Promise.resolve({ a: true, b: Promise.resolve(true) });
-
-// declare var bInput: Input<boolean>;
-// output(bInput);
+export type Input<T> = T | Promise<T> | Output<T>;
 
 /**
  * Inputs is a map of property name to property input, one for each resource
