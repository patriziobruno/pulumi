// Copyright 2017 Pulumi, Inc. All rights reserved.

import * as aws from "@coconut/aws";

let group = new aws.ec2.SecurityGroup("web-secgrp", {
    groupDescription: "Enable HTTP access",
    securityGroupIngress: [
        { ipProtocol: "tcp", fromPort: 80, toPort: 80, cidrIp: "0.0.0.0/0" },
    ]
});

export class Server {
    public readonly instance: aws.ec2.Instance;

    constructor(name: string, size: aws.ec2.InstanceType) {
        this.instance = new aws.ec2.Instance("web-server-" + name, {
<<<<<<< HEAD
            instanceType: instanceType,
            securityGroups: [ webGroup ],
            imageId: aws.ec2.getLinuxAMI(instanceType),
=======
            instanceType: size,
            securityGroups: [ group ],
            imageId: aws.ec2.getLinuxAMI(size),
>>>>>>> aed7e45d
        });
    }
}

export class Micro extends Server {
    constructor(name: string) {
        super(name, "t2.micro");
    }
}

export class Large extends Server {
    constructor(name: string) {
        super(name, "t2.large");
    }
}
<|MERGE_RESOLUTION|>--- conflicted
+++ resolved
@@ -14,15 +14,9 @@
 
     constructor(name: string, size: aws.ec2.InstanceType) {
         this.instance = new aws.ec2.Instance("web-server-" + name, {
-<<<<<<< HEAD
-            instanceType: instanceType,
-            securityGroups: [ webGroup ],
-            imageId: aws.ec2.getLinuxAMI(instanceType),
-=======
             instanceType: size,
             securityGroups: [ group ],
             imageId: aws.ec2.getLinuxAMI(size),
->>>>>>> aed7e45d
         });
     }
 }
